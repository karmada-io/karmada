# Karmada

![Karmada-logo](docs/images/Karmada-logo-horizontal-color.png)


![build](https://github.com/karmada-io/karmada/actions/workflows/ci.yml/badge.svg)
[![Go Report Card](https://goreportcard.com/badge/github.com/karmada-io/karmada)](https://goreportcard.com/report/github.com/karmada-io/karmada)
[![LICENSE](https://img.shields.io/github/license/karmada-io/karmada.svg)](/LICENSE)
[![Releases](https://img.shields.io/github/release/karmada-io/karmada/all.svg)](https://github.com/karmada-io/karmada/releases)
[![Slack](https://img.shields.io/badge/slack-join-brightgreen)](https://join.slack.com/t/karmada-io/shared_invite/zt-omhy1wfa-LmAkCLfpDMnBjVXp3_U~0w)

## Karmada: Open, Multi-Cloud, Multi-Cluster Kubernetes Orchestration

Karmada (Kubernetes Armada) is a Kubernetes management system that enables you to run your cloud-native applications across multiple Kubernetes clusters and clouds, with no changes to your applications. By speaking Kubernetes-native APIs and providing advanced scheduling capabilities, Karmada enables truly open, multi-cloud Kubernetes.

Karmada aims to provide turnkey automation for multi-cluster application management in multi-cloud and hybrid cloud scenarios,
with key features such as centralized multi-cloud management, high availability, failure recovery, and traffic scheduling.


## Why Karmada:
- __K8s Native API Compatible__
    - Zero change upgrade, from single-cluster to multi-cluster
    - Seamless integration of existing K8s tool chain

- __Out of the Box__
    - Built-in policy sets for scenarios, including: Active-active, Remote DR, Geo Redundant, etc.
    - Cross-cluster applications auto-scaling, failover and load-balancing on multi-cluster.

- __Avoid Vendor Lock-in__
    - Integration with mainstream cloud providers
    - Automatic allocation, migration across clusters
    - Not tied to proprietary vendor orchestration

- __Centralized Management__
    - Location agnostic cluster management
    - Support clusters in Public cloud, on-prem or edge

- __Fruitful Multi-Cluster Scheduling Policies__
    - Cluster Affinity, Multi Cluster Splitting/Rebalancing,
    - Multi-Dimension HA: Region/AZ/Cluster/Provider

- __Open and Neutral__
    - Jointly initiated by Internet, finance, manufacturing, teleco, cloud providers, etc.
    - Target for open governance with CNCF



**Notice: this project is developed in continuation of Kubernetes [Federation v1](https://github.com/kubernetes-retired/federation) and [v2](https://github.com/kubernetes-sigs/kubefed). Some basic concepts are inherited from these two versions.**


## Architecture

![Architecture](docs/images/architecture.png)

The Karmada Control Plane consists of the following components:

- Karmada API Server
- Karmada Controller Manager
- Karmada Scheduler

ETCD stores the karmada API objects, the API Server is the REST endpoint all other components talk to, and the Karmada Controller Manager perform operations based on the API objects you create through the API server.

The Karmada Controller Manager runs the various controllers,  the controllers watch karmada objects and then talk to the underlying clusters’ API servers to create regular Kubernetes resources.

1. Cluster Controller: attach kubernetes clusters to Karmada for managing the lifecycle of the clusters by creating cluster object.

2. Policy Controller: the controller watches PropagationPolicy objects. When PropagationPolicy object is added, it selects a group of resources matching the resourceSelector and create ResourceBinding with each single resource object.
3. Binding Controller: the controller watches ResourceBinding object and create Work object corresponding to each cluster with single resource manifest.
4. Execution Controller: the controller watches Work objects.When Work objects are created, it will distribute the resources to member clusters.


## Concepts

**Resource template**: Karmada uses Kubernetes Native API definition for federated resource template, to make it easy to integrate with existing tools that already adopt on Kubernetes

**Propagation Policy**: Karmada offers standalone Propagation(placement) Policy API to define multi-cluster scheduling and spreading requirements.
- Support 1:n mapping of Policy: workload, users don't need to indicate scheduling constraints every time creating federated applications.
- With default policies, users can just interact with K8s API

**Override Policy**: Karmada provides standalone Override Policy API for specializing cluster relevant configuration automation. E.g.:
- Override image prefix according to member cluster region
- Override StorageClass according to cloud provider


The following diagram shows how Karmada resources are involved when propagating resources to member clusters.

![karmada-resource-relation](docs/images/karmada-resource-relation.png)

## Quick Start

This guide will cover:
- Install `karmada` control plane components in a Kubernetes cluster which as known as `host cluster`.
- Join a member cluster to `karmada` control plane.
- Propagate an application by `karmada`.

### Demo

There are several demonstrations of common cases.

![Demo](docs/images/demo-3in1.svg)

### Prerequisites
- Go version v1.14+
- [kubectl](https://kubernetes.io/docs/tasks/tools/install-kubectl/) version v1.19+
- [kind](https://kind.sigs.k8s.io/) version v0.9.0+

### Install karmada control plane

#### 1. Clone this repo to your machine:
```
# git clone https://github.com/karmada-io/karmada
```

#### 2. Change to karmada directory:
```
# cd karmada
```

#### 3. Deploy and run karmada control plane:

Choose a way:

##### 3.1. I have not any cluster

run the following script: (It will create a host cluster by kind)

```
# hack/local-up-karmada.sh
```

The script `hack/local-up-karmada.sh` will do following tasks for you:
- Start a Kubernetes cluster to run the karmada control plane, aka. the `host cluster`.
- Build karmada control plane components based on a current codebase.
- Deploy karmada control plane components on `host cluster`.

If everything goes well, at the end of the script output, you will see similar messages as follows:
```
Local Karmada is running.

Kubeconfig for karmada in file: /root/.kube/karmada.config, so you can run:
  export KUBECONFIG="/root/.kube/karmada.config"
Or use kubectl with --kubeconfig=/root/.kube/karmada.config
Please use 'kubectl config use-context <Context_Name>' to switch cluster to operate, 
the following is context intro:
  ------------------------------------------------------
  |    Context Name   |          Purpose               |
  |----------------------------------------------------|
  | karmada-host      | the cluster karmada install in |
  |----------------------------------------------------|
  | karmada-apiserver | karmada control plane          |
  ------------------------------------------------------
<<<<<<< HEAD
```

There are two contexts you can switch after the script run are:
- karmada-apiserver `kubectl config use-context karmada-apiserver`
- karmada-host `kubectl config use-context karmada-host`

The `karmada-apiserver` is the **main kubeconfig** to be used when interacting with karamda control plane, while `karmada-host` is only used for debugging karmada installation with host cluster, you can check all clusters at any time by run: `kubectl config view` and switch by `kubectl config use-context [CONTEXT_NAME]`

##### 3.2. I have present cluster for installing
Before run the following script, please make sure you are in the node or master of the cluster to install:
```
# hack/remote-up-karmada.sh <kubeconfig> <context_name>
=======
>>>>>>> d894b3fb
```
`kubeconfig` is your cluster's kubeconfig that you want to install to

<<<<<<< HEAD
`context_name` is the name of context in 'kubeconfig'

=======
There are two contexts you can switch after the script run are:
- karmada-apiserver `kubectl config use-context karmada-apiserver`
- karmada-host `kubectl config use-context karmada-host`

The `karmada-apiserver` is the **main kubeconfig** to be used when interacting with karamda control plane, while `karmada-host` is only used for debugging karmada installation with host cluster, you can check all clusters at any time by run: `kubectl config view` and switch by `kubectl config use-context [CONTEXT_NAME]`

##### 3.2. I have present cluster for installing
Before run the following script, please make sure you are in the node or master of the cluster to install:
```
# hack/remote-up-karmada.sh <kubeconfig> <context_name>
```
`kubeconfig` is your cluster's kubeconfig that you want to install to

`context_name` is the name of context in 'kubeconfig'

>>>>>>> d894b3fb
If everything goes well, at the end of the script output, you will see similar messages as follows:
```
Karmada is installed.

Kubeconfig for karmada in file: /root/.kube/karmada.config, so you can run:
  export KUBECONFIG="/root/.kube/karmada.config"
Or use kubectl with --kubeconfig=/root/.kube/karmada.config
Please use 'kubectl config use-context karmada-apiserver' to switch the cluster of karmada control plane
And use 'kubectl config use-context your-host' for debugging karmada installation
```
#### Tips
- Please make sure you can access google cloud registry: k8s.gcr.io
- Install script will download golang package, if your server is in the mainland, you need set go proxy like this `export GOPROXY=https://goproxy.cn`

### Join member cluster
In the following steps, we are going to create a member cluster and then join the cluster to 
karmada control plane.

#### 1. Create member cluster
<<<<<<< HEAD
=======

>>>>>>> d894b3fb
We are going to create a cluster named `member1` and we want the `KUBECONFIG` file 
in `/root/.kube/karmada.config`. Run following command:
```
# hack/create-cluster.sh member1 /root/.kube/karmada.config
```
The script `hack/create-cluster.sh` will create a standalone cluster by kind.

#### 2. Join member cluster to karmada control plane
The command `karmadactl` will help to join the member cluster to karmada control plane, 
before that, we should switch to karmada apiserver:
<<<<<<< HEAD
=======

>>>>>>> d894b3fb
```
# kubectl config use-context karmada-apiserver
```

Then, install `karmadactl` command and join the member cluster:
```
# go get github.com/karmada-io/karmada/cmd/karmadactl
# karmadactl join member1 --cluster-kubeconfig=/root/.kube/karmada.config
```
The `karmadactl join` command will create a `Cluster` object to reflect the member cluster.

### 3. Check member cluster status
Now, check the member clusters from karmada control plane by following command:
```
# kubectl get clusters
NAME      VERSION   MODE   READY   AGE
member1   v1.20.2   Push   True    66s
```

### Propagate application
In the following steps, we are going to propagate a deployment by karmada.

#### 1. Create nginx deployment in karmada.
First, create a [deployment](samples/nginx/deployment.yaml) named `nginx`:
```
# kubectl create -f samples/nginx/deployment.yaml
```

#### 2. Create PropagationPolicy that will propagate nginx to member cluster
Then, we need create a policy to drive the deployment to our member cluster.
```
# kubectl create -f samples/nginx/propagationpolicy.yaml
``` 

#### 3. Check the deployment status from karmada
You can check deployment status from karmada, don't need to access member cluster:
```
# kubectl get deployment
NAME    READY   UP-TO-DATE   AVAILABLE   AGE
nginx   1/1     1            1           43s
```

## Contributing

If you're interested in being a contributor and want to get involved in
developing the Karmada code, please see [CONTRIBUTING](CONTRIBUTING.md) for
details on submitting patches and the contribution workflow.

## License

Karmada is under the Apache 2.0 license. See the [LICENSE](LICENSE) file for details.<|MERGE_RESOLUTION|>--- conflicted
+++ resolved
@@ -149,7 +149,6 @@
   |----------------------------------------------------|
   | karmada-apiserver | karmada control plane          |
   ------------------------------------------------------
-<<<<<<< HEAD
 ```
 
 There are two contexts you can switch after the script run are:
@@ -162,31 +161,11 @@
 Before run the following script, please make sure you are in the node or master of the cluster to install:
 ```
 # hack/remote-up-karmada.sh <kubeconfig> <context_name>
-=======
->>>>>>> d894b3fb
 ```
 `kubeconfig` is your cluster's kubeconfig that you want to install to
 
-<<<<<<< HEAD
 `context_name` is the name of context in 'kubeconfig'
 
-=======
-There are two contexts you can switch after the script run are:
-- karmada-apiserver `kubectl config use-context karmada-apiserver`
-- karmada-host `kubectl config use-context karmada-host`
-
-The `karmada-apiserver` is the **main kubeconfig** to be used when interacting with karamda control plane, while `karmada-host` is only used for debugging karmada installation with host cluster, you can check all clusters at any time by run: `kubectl config view` and switch by `kubectl config use-context [CONTEXT_NAME]`
-
-##### 3.2. I have present cluster for installing
-Before run the following script, please make sure you are in the node or master of the cluster to install:
-```
-# hack/remote-up-karmada.sh <kubeconfig> <context_name>
-```
-`kubeconfig` is your cluster's kubeconfig that you want to install to
-
-`context_name` is the name of context in 'kubeconfig'
-
->>>>>>> d894b3fb
 If everything goes well, at the end of the script output, you will see similar messages as follows:
 ```
 Karmada is installed.
@@ -202,14 +181,11 @@
 - Install script will download golang package, if your server is in the mainland, you need set go proxy like this `export GOPROXY=https://goproxy.cn`
 
 ### Join member cluster
-In the following steps, we are going to create a member cluster and then join the cluster to 
+In the following steps, we are going to create a member cluster and then join the cluster to
 karmada control plane.
 
 #### 1. Create member cluster
-<<<<<<< HEAD
-=======
-
->>>>>>> d894b3fb
+
 We are going to create a cluster named `member1` and we want the `KUBECONFIG` file 
 in `/root/.kube/karmada.config`. Run following command:
 ```
@@ -220,10 +196,7 @@
 #### 2. Join member cluster to karmada control plane
 The command `karmadactl` will help to join the member cluster to karmada control plane, 
 before that, we should switch to karmada apiserver:
-<<<<<<< HEAD
-=======
-
->>>>>>> d894b3fb
+
 ```
 # kubectl config use-context karmada-apiserver
 ```
@@ -256,7 +229,7 @@
 Then, we need create a policy to drive the deployment to our member cluster.
 ```
 # kubectl create -f samples/nginx/propagationpolicy.yaml
-``` 
+```
 
 #### 3. Check the deployment status from karmada
 You can check deployment status from karmada, don't need to access member cluster:
@@ -266,6 +239,23 @@
 nginx   1/1     1            1           43s
 ```
 
+## Meeting
+
+Regular Community Meeting:
+* Tuesday at 14:30 CST(China Standard Time)(biweekly). [Convert to your timezone.](https://www.thetimezoneconverter.com/?t=14%3A30&tz=GMT%2B8&)
+
+Resources:
+- [Meeting notes and agenda](https://docs.google.com/document/d/1y6YLVC-v7cmVAdbjedoyR5WL0-q45DBRXTvz5_I7bkA/edit)
+- [Meeting Calendar](https://calendar.google.com/calendar/embed?src=karmadaoss%40gmail.com&ctz=Asia%2FShanghai) | [Subscribe](https://calendar.google.com/calendar/u/1?cid=a2FybWFkYW9zc0BnbWFpbC5jb20)
+
+## Contact
+
+If you have questions, feel free to reach out to us in the following ways:
+
+- [mailing list](https://groups.google.com/forum/#!forum/karmada)
+- [slack](https://join.slack.com/t/karmada-io/shared_invite/zt-omhy1wfa-LmAkCLfpDMnBjVXp3_U~0w)
+- [twitter](https://twitter.com/karmada_io)
+
 ## Contributing
 
 If you're interested in being a contributor and want to get involved in
