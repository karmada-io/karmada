--- conflicted
+++ resolved
@@ -104,7 +104,6 @@
 	// beta: v1.15
 	ContextualLogging = logsv1.ContextualLogging
 
-<<<<<<< HEAD
 	// LabelPropagation controls whether labels specified in Karmada components
 	// should be propagated to all managed resources (Service, Secret, RBAC, etc.)
 	// instead of only Deployment resources.
@@ -112,7 +111,7 @@
 	// owner: @baiyutang
 	// alpha: v1.15
 	LabelPropagation featuregate.Feature = "LabelPropagation"
-=======
+
 	// MultiplePodTemplatesScheduling enables enhanced, resource-aware scheduling for workloads with multiple pod templates.
 	// When enabled, the scheduler and resource interpreter will use the new 'GetComponents' hook and 'components' field
 	// to support accurate resource estimation and scheduling for complex CRDs (e.g., FlinkDeployments, RayJob, VolcanoJob) that consist of
@@ -136,7 +135,7 @@
 	// owner: @zach593
 	// alpha: v1.15
 	ControllerPriorityQueue featuregate.Feature = "ControllerPriorityQueue"
->>>>>>> 5469b5e5
+
 )
 
 var (
@@ -162,12 +161,9 @@
 		LoggingAlphaOptions:               {Default: false, PreRelease: featuregate.Alpha},
 		LoggingBetaOptions:                {Default: true, PreRelease: featuregate.Beta},
 		ContextualLogging:                 {Default: true, PreRelease: featuregate.Beta},
-<<<<<<< HEAD
 		LabelPropagation:                  {Default: false, PreRelease: featuregate.Alpha},
-=======
 		MultiplePodTemplatesScheduling:    {Default: false, PreRelease: featuregate.Alpha},
 		ControllerPriorityQueue:           {Default: false, PreRelease: featuregate.Alpha},
->>>>>>> 5469b5e5
 	}
 )
 
