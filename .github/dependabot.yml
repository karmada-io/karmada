# This YAML configuration file is used to enable Dependabot for automated dependency management.
# Dependabot helps keep the project's dependencies up-to-date by automatically creating pull requests
# for outdated dependencies based on the version constraints defined in your project.
# For more information and customization options, please refer to the Dependabot documentation:
# Documentation: https://docs.github.com/en/code-security/supply-chain-security/keeping-your-dependencies-updated-automatically
# Configuration options: https://docs.github.com/en/code-security/dependabot/dependabot-version-updates/configuration-options-for-the-dependabot.yml-file
version: 2
updates:
- package-ecosystem: "github-actions"
  directory: "/"
  schedule:
    # Check for updates to GitHub Actions every week
    interval: "weekly"
    
- package-ecosystem: docker
  directory: /cluster/images/
  schedule:
    interval: weekly

- package-ecosystem: docker
  directory: /cluster/images/
  target-branch: "release-1.14"

  schedule:
    interval: weekly

- package-ecosystem: docker
  directory: /cluster/images/
  target-branch: "release-1.13"

  schedule:
    interval: weekly

- package-ecosystem: docker
  directory: /cluster/images/
  target-branch: "release-1.13"
  schedule:
<<<<<<< HEAD
=======
    interval: weekly

- package-ecosystem: docker
  directory: /cluster/images/
  target-branch: "release-1.12"
  schedule:
>>>>>>> 2b8cd5c1
    interval: weekly<|MERGE_RESOLUTION|>--- conflicted
+++ resolved
@@ -35,13 +35,10 @@
   directory: /cluster/images/
   target-branch: "release-1.13"
   schedule:
-<<<<<<< HEAD
-=======
     interval: weekly
 
 - package-ecosystem: docker
   directory: /cluster/images/
   target-branch: "release-1.12"
   schedule:
->>>>>>> 2b8cd5c1
     interval: weekly